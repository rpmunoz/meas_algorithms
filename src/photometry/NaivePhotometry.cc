--- conflicted
+++ resolved
@@ -1,6 +1,4 @@
 // -*- LSST-C++ -*-
-<<<<<<< HEAD
-
 #if 0 && defined(__ICC)
 #pragma warning (push)
 #pragma warning (disable: 21)           // type qualifiers are meaningless in this declaration
@@ -11,9 +9,7 @@
 //#pragma warning (pop)
 #endif
 
-=======
 #include <cmath>
->>>>>>> f3c2fc98
 #include <limits>
 #include <numeric>
 #include "Eigen/LU"
@@ -22,6 +18,7 @@
 #include "lsst/afw/image.h"
 #include "lsst/meas/algorithms/Measure.h"
 
+#include "lsst/afw/detection/Psf.h"
 #include "lsst/afw/detection/Photometry.h"
 
 namespace pexExceptions = lsst::pex::exceptions;
@@ -34,11 +31,8 @@
 namespace algorithms {
 namespace {
 /**
-<<<<<<< HEAD
  * Implement "Naive" photometry.
-=======
  * @brief A class that knows how to calculate photometrys as a simple sum over a Footprint
->>>>>>> f3c2fc98
  */
 class NaivePhotometry : public lsst::afw::detection::Photometry
 {
@@ -170,11 +164,7 @@
 
 /************************************************************************************************************/
 /**
-<<<<<<< HEAD
- * Process the image; calculate values
-=======
  * @brief Given an image and a pixel position, return a Photometry
->>>>>>> f3c2fc98
  */
 template<typename MaskedImageT>
 detection::Photometry::Ptr
@@ -182,7 +172,7 @@
 {
     double const xcen = peak.getFx();   ///< object's column position
     double const ycen = peak.getFy();   ///< object's row position
-    PSF const *psf = NULL;              ///< image's PSF
+    detection::Psf const *psf = NULL;   ///< image's PSF
 
     int const ixcen = afwImage::positionToIndex(xcen);
     int const iycen = afwImage::positionToIndex(ycen);
@@ -193,6 +183,7 @@
     /* ******************************************************* */
     // Aperture photometry
     double aperFlux = std::numeric_limits<double>::quiet_NaN();
+    double aperFluxErr = std::numeric_limits<double>::quiet_NaN();
     {
         FootprintFlux<MaskedImageT> fluxFunctor(*img);
         
@@ -200,44 +191,30 @@
         detection::Footprint const foot(afwImage::BCircle(afwImage::PointI(ixcen, iycen), radius),
                                         imageBBox);
         fluxFunctor.apply(foot);
-<<<<<<< HEAD
         aperFlux = fluxFunctor.getSum();
-=======
-        photometry.setApFlux(fluxFunctor.getSum());
-        photometry.setApFluxErr(::sqrt(fluxFunctor.getSumVar()));
->>>>>>> f3c2fc98
+        aperFluxErr = ::sqrt(fluxFunctor.getSumVar());
     }
 
     /* ******************************************************** */
     // Weighted aperture photometry, using a PSF weight --- i.e. a PSF flux
     double psfFlux = std::numeric_limits<double>::quiet_NaN();
+    double psfFluxErr = std::numeric_limits<double>::quiet_NaN();
     if (psf) {
-<<<<<<< HEAD
-        PSF::Image::Ptr wimage = psf->getImage(xcen, ycen);
-=======
-        PSF::Image::Ptr wimage = psf->getImage(xcen, ycen); // desired weight image
->>>>>>> f3c2fc98
-        
-        FootprintWeightFlux<MaskedImageT, PSF::Image> wfluxFunctor(*img, wimage);
+        detection::Psf::Image::Ptr wimage = psf->computeImage(lsst::afw::geom::makePointD(xcen, ycen));
+        
+        FootprintWeightFlux<MaskedImageT, detection::Psf::Image> wfluxFunctor(*img, wimage);
         
         // Build a rectangular Footprint corresponding to wimage
         detection::Footprint foot(afwImage::BBox(afwImage::PointI(0, 0),
-                                                 psf->getWidth(), psf->getHeight()), imageBBox);
-        foot.shift(ixcen - psf->getWidth()/2, iycen - psf->getHeight()/2);
+                                                 wimage->getWidth(), wimage->getHeight()), imageBBox);
+        foot.shift(ixcen - wimage->getWidth()/2, iycen - wimage->getHeight()/2);
         
         wfluxFunctor.apply(foot);
         
-        getSum2<PSF::Pixel> sum;
+        getSum2<detection::Psf::Pixel> sum;
         sum = std::accumulate(wimage->begin(true), wimage->end(true), sum);
-<<<<<<< HEAD
         psfFlux = wfluxFunctor.getSum()/sum.sum2;
-=======
-        photometry.setPsfFlux(wfluxFunctor.getSum()/sum.sum2);
-        photometry.setPsfFluxErr(::sqrt(wfluxFunctor.getSumVar())/sum.sum2);
-    } else {
-        photometry.setPsfFlux(std::numeric_limits<double>::quiet_NaN());
-        photometry.setPsfFluxErr(std::numeric_limits<double>::quiet_NaN());
->>>>>>> f3c2fc98
+        psfFluxErr = ::sqrt(wfluxFunctor.getSumVar())/sum.sum2;
     }
 
     return boost::make_shared<NaivePhotometry>(aperFlux, psfFlux);
