// -*- LSST-C++ -*-
<<<<<<< HEAD

/* 
 * LSST Data Management System
 * Copyright 2008, 2009, 2010 LSST Corporation.
 * 
 * This product includes software developed by the
 * LSST Project (http://www.lsst.org/).
 *
 * This program is free software: you can redistribute it and/or modify
 * it under the terms of the GNU General Public License as published by
 * the Free Software Foundation, either version 3 of the License, or
 * (at your option) any later version.
 * 
 * This program is distributed in the hope that it will be useful,
 * but WITHOUT ANY WARRANTY; without even the implied warranty of
 * MERCHANTABILITY or FITNESS FOR A PARTICULAR PURPOSE.  See the
 * GNU General Public License for more details.
 * 
 * You should have received a copy of the LSST License Statement and 
 * the GNU General Public License along with this program.  If not, 
 * see <http://www.lsstcorp.org/LegalNotices/>.
 */
 
=======
/**
 * @file
 */
>>>>>>> 6cbf086a
#include "lsst/pex/exceptions.h"
#include "lsst/pex/logging/Trace.h"
#include "lsst/afw/image.h"
#include "lsst/afw/detection/Psf.h"
#include "lsst/meas/algorithms/Measure.h"

namespace pexExceptions = lsst::pex::exceptions;
namespace pexLogging = lsst::pex::logging;
namespace afwDetection = lsst::afw::detection;
namespace afwImage = lsst::afw::image;

namespace lsst {
namespace meas {
namespace algorithms {

namespace {

/**
 * @brief A class that knows how to calculate centroids as a simple unweighted first moment
 * of the 3x3 region around a pixel
 */
class NaiveAstrometry : public afwDetection::Astrometry
{
public:
    typedef boost::shared_ptr<NaiveAstrometry> Ptr;
    typedef boost::shared_ptr<NaiveAstrometry const> ConstPtr;

    /// Ctor
    NaiveAstrometry(double x, double xErr, double y, double yErr) : afwDetection::Astrometry(x, xErr, y, yErr) {}

    /// Add desired fields to the schema
    virtual void defineSchema(afwDetection::Schema::Ptr schema ///< our schema; == _mySchema
                     ) {
        Astrometry::defineSchema(schema);
    }

    template<typename ExposureT>
    static Astrometry::Ptr doMeasure(typename ExposureT::ConstPtr im, afwDetection::Peak const&);

    static bool doConfigure(lsst::pex::policy::Policy const& policy)
    {
        if (policy.isDouble("background")) {
            _background = policy.getDouble("background");
        } 
        
        return true;
    }
private:
    static double _background;
};

double NaiveAstrometry::_background = 0.0; // the frame's background level
    
/**
 * @brief Given an image and a pixel position, return a Centroid using a naive 3x3 weighted moment
 */
template<typename ExposureT>
afwDetection::Astrometry::Ptr NaiveAstrometry::doMeasure(typename ExposureT::ConstPtr exposure,
                                                         afwDetection::Peak const& peak)
{
    typedef typename ExposureT::MaskedImageT::Image ImageT;
    ImageT const& image = *exposure->getMaskedImage().getImage();

    int x = peak.getIx();
    int y = peak.getIy();

    x -= image.getX0();                 // work in image Pixel coordinates
    y -= image.getY0();

    typename ImageT::xy_locator im = image.xy_at(x, y);

    double const sum =
        (im(-1,  1) + im( 0,  1) + im( 1,  1) +
         im(-1,  0) + im( 0,  0) + im( 1,  0) +
         im(-1, -1) + im( 0, -1) + im( 1, -1)) - 9*_background;

    if (sum == 0.0) {
        throw LSST_EXCEPT(pexExceptions::RuntimeErrorException,
                          (boost::format("Object at (%d, %d) has no counts") %
                           peak.getIx() % peak.getIy()).str());
    }

    double const sum_x =
        -im(-1,  1) + im( 1,  1) +
        -im(-1,  0) + im( 1,  0) +
        -im(-1, -1) + im( 1, -1);
    double const sum_y =
        (im(-1,  1) + im( 0,  1) + im( 1,  1)) -
        (im(-1, -1) + im( 0, -1) + im( 1, -1));

    double const posErr = std::numeric_limits<double>::quiet_NaN();
    return boost::make_shared<NaiveAstrometry>(
        lsst::afw::image::indexToPosition(x + image.getX0()) + sum_x/sum, posErr,
        lsst::afw::image::indexToPosition(y + image.getY0()) + sum_y/sum, posErr);
}

/*
 * Declare the existence of a "NAIVE" algorithm to MeasureAstrometry
 *
 * \cond
 */
#define INSTANTIATE(TYPE) \
    MeasureAstrometry<afwImage::Exposure<TYPE> >::declare("NAIVE", \
        &NaiveAstrometry::doMeasure<afwImage::Exposure<TYPE> >, \
        &NaiveAstrometry::doConfigure \
        )

volatile bool isInstance[] = {
    INSTANTIATE(int),
    INSTANTIATE(float),
    INSTANTIATE(double)
};

// \endcond

}}}}<|MERGE_RESOLUTION|>--- conflicted
+++ resolved
@@ -1,5 +1,4 @@
 // -*- LSST-C++ -*-
-<<<<<<< HEAD
 
 /* 
  * LSST Data Management System
@@ -23,11 +22,10 @@
  * see <http://www.lsstcorp.org/LegalNotices/>.
  */
  
-=======
 /**
  * @file
  */
->>>>>>> 6cbf086a
+
 #include "lsst/pex/exceptions.h"
 #include "lsst/pex/logging/Trace.h"
 #include "lsst/afw/image.h"
