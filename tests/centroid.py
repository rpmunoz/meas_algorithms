#!/usr/bin/env python
<<<<<<< HEAD

# 
# LSST Data Management System
# Copyright 2008, 2009, 2010 LSST Corporation.
# 
# This product includes software developed by the
# LSST Project (http://www.lsst.org/).
#
# This program is free software: you can redistribute it and/or modify
# it under the terms of the GNU General Public License as published by
# the Free Software Foundation, either version 3 of the License, or
# (at your option) any later version.
# 
# This program is distributed in the hope that it will be useful,
# but WITHOUT ANY WARRANTY; without even the implied warranty of
# MERCHANTABILITY or FITNESS FOR A PARTICULAR PURPOSE.  See the
# GNU General Public License for more details.
# 
# You should have received a copy of the LSST License Statement and 
# the GNU General Public License along with this program.  If not, 
# see <http://www.lsstcorp.org/LegalNotices/>.
#

import re
import os
=======
import os, re, sys
>>>>>>> 6cbf086a
import glob
import math
import unittest

import eups
import lsst.pex.policy as pexPolicy
import lsst.pex.exceptions as pexExceptions
import lsst.afw.image as afwImage
import lsst.meas.algorithms as algorithms
import lsst.utils.tests as utilsTests
import lsst.afw.detection.detectionLib as afwDetection

import lsst.afw.display.ds9 as ds9

try:
    type(verbose)
except NameError:
    display = False
    verbose = 0

if False:
    dataDir = eups.productDir("afwdata")
    if not dataDir:
        raise RuntimeError("Must set up afwdata to run these tests")

#-=-=-=-=-=-=-=-=-=-=-=-=-=-=-=-=-=-=-=-=-=-=-=-=-=-=-=-=-=-=-=-=-=-=-=-=-=-=-=-

class CentroidTestCase(unittest.TestCase):
    """A test case for centroiding"""

    def setUp(self):
        pass

    def tearDown(self):
        pass

    def testCleanup(self):
        """Test that tearDown does"""
        pass

    def testInvalidMeasureCentroid(self):
        """Test that we cannot instantiate an unknown measureCentroid"""

        def getInvalid():
            centroider = algorithms.makeMeasureAstrometry(None)
            centroider.addAlgorithm("XXX")

        utilsTests.assertRaisesLsstCpp(self, pexExceptions.NotFoundException, getInvalid)

    def do_testAstrometry(self, algorithmName):
        """Test that we can instantiate and play with a centroiding algorithms"""

        for imageFactory in (afwImage.MaskedImageF,
                             afwImage.MaskedImageI,
                             ):

            im = imageFactory(100, 100)

            centroider = algorithms.makeMeasureAstrometry(afwImage.makeExposure(im))
            centroider.addAlgorithm(algorithmName)

            bkgd = 10
            centroider.configure(pexPolicy.Policy(pexPolicy.PolicyString("NAIVE.background: %f" % bkgd)))

            #-=-=-=-=-=-=-=-=-=-=-=-=-=-=-=-=-=-=-=-=-=-=-=-=-=-=-=-=-=-=-=-=-=-=-=-=-=-=-=-

            im.set(bkgd)
            im.set(10, 20, (1010,))
            x, y = 10, 20
            c = centroider.measure(afwDetection.Peak(x, y)).find(algorithmName)
            self.assertEqual(x, c.getX())
            self.assertEqual(y, c.getY())

            #-=-=-=-=-=-=-=-=-=-=-=-=-=-=-=-=-=-=-=-=-=-=-=-=-=-=-=-=-=-=-=-=-=-=-=-=-=-=-=-

            im.set(bkgd)
            im.set(10, 20, (1010,))
            im.set(10, 21, (1010,))
            im.set(11, 20, (1010,))
            im.set(11, 21, (1010,))

            x, y = 10.5, 20.5
            c = centroider.measure(afwDetection.Peak(x, y)).find(algorithmName)

            self.assertEqual(x, c.getX())
            self.assertEqual(y, c.getY())

            #-=-=-=-=-=-=-=-=-=-=-=-=-=-=-=-=-=-=-=-=-=-=-=-=-=-=-=-=-=-=-=-=-=-=-=-=-=-=-=-

            def centroidEmptySky():
                centroider.measure(afwDetection.Peak(x, y))

            im.set(bkgd)
            utilsTests.assertRaisesLsstCpp(self, pexExceptions.RuntimeErrorException, centroidEmptySky)

    def testGaussianMeasureCentroid(self):
        """Test that we can instantiate and play with GAUSSIAN centroids"""

        self.do_testAstrometry("GAUSSIAN")

    def testNaiveMeasureCentroid(self):
        """Test that we can instantiate and play with NAIVE centroids"""

        self.do_testAstrometry("NAIVE")

    def testSdssMeasureCentroid(self):
        """Test that we can instantiate and play with SDSS centroids"""

        self.do_testAstrometry("SDSS")

#-=-=-=-=-=-=-=-=-=-=-=-=-=-=-=-=-=-=-=-=-=-=-=-=-=-=-=-=-=-=-=-=-=-=-=-=-=-=-=-

class MonetTestCase(unittest.TestCase):
    """A test case for centroiding using Dave Monet's 2-D Gaussian fitter"""

    def setUp(self):
	im = afwImage.ImageF(self.monetFile("small.fits"))
        self.mi = afwImage.MaskedImageF(im, afwImage.MaskU(im.getDimensions()),
                                        afwImage.ImageF(im.getDimensions()));
        self.ds = afwDetection.makeFootprintSet(self.mi, afwDetection.Threshold(100))

        if display:
            ds9.mtv(self.mi.getImage())
            ds9.erase()
            
        for foot in self.ds.getFootprints():
            bbox = foot.getBBox()
            x0, y0, x1, y1 = bbox.getX0(), bbox.getY0(), bbox.getX1(), bbox.getY1()
            xc = (x0 + x1)/2.0
            yc = (y0 + y1)/2.0
            
            if display:
                ds9.dot("+", xc, yc, ctype=ds9.BLUE)

                if False:
                    x0 -= 0.5; y0 -= 0.5
                    x1 += 0.5; y1 += 0.5
                    
                    ds9.line([(x0, y0), (x1, y0), (x1, y1), (x0, y1), (x0, y0)], ctype=ds9.RED)

        self.readTruth(self.monetFile("positions.dat-original"))
        self.ssMeasured = afwDetection.SourceSet()

    def tearDown(self):
        del self.mi
        del self.ds

    def monetFile(self, file):
        """Return a Monet file used for regression testing"""
        return os.path.join(eups.productDir("meas_algorithms"), "tests", "Monet", file)

    def readTruth(self, filename):
        """Read Dave Monet's truth table"""
        self.ssTruth = afwDetection.SourceSet()
        for line in open(filename).readlines():
            if re.search(r"^\s*#", line):
                continue
            status, ID, xSex, xDGM, ySex, yDGM, sky = [float(el) for el in line.split()]

            s = afwDetection.Source()
            s.setId(int(ID))
            s.setXAstrom(xDGM)
            s.setYAstrom(yDGM)
        
            self.ssTruth.append(s)

    def testMeasureCentroid(self):
        """Test that we can instantiate and play with a measureCentroid"""
 
        algorithmName = "GAUSSIAN"
        centroider = algorithms.makeMeasureAstrometry(afwImage.makeExposure(self.mi))
        centroider.addAlgorithm(algorithmName)

        ID = 1
        for foot in self.ds.getFootprints():
            bbox = foot.getBBox()
            xc = (bbox.getX0() + bbox.getX1())//2
            yc = (bbox.getY0() + bbox.getY1())//2

            c = centroider.measure(afwDetection.Peak(xc, yc)).find(algorithmName)

            s = afwDetection.Source()
            s.setId(ID); ID += 1
            s.setXAstrom(c.getX())
            s.setYAstrom(c.getY())

            self.ssMeasured.append(s)

            if display:
                ds9.dot("x", c.getX(), c.getY(), ctype=ds9.GREEN)
        #
        # OK, we've measured all the sources.  Compare positions with Dave Monet's values
        #
        mat = afwDetection.matchXy(self.ssTruth, self.ssMeasured, 1.0)
        #self.assertEqual(ID, len(mat))  # we matched all the input sources

        eps = 6e-6                      # offset in pixels between measured centroid and the Truth
        for match in mat:
            dx = match[0].getXAstrom() - match[1].getXAstrom()
            dy = match[0].getYAstrom() - match[1].getYAstrom()
            
            good = True if math.hypot(dx, dy) < eps else False
            if not good:
                msg = "Star at (%.1f, %.1f): (dx, dy) = %g, %g)" % \
                    (match[0].getXAstrom(), match[0].getYAstrom(), dx, dy)
                if True:
                    print msg
                else:
                    self.assertTrue(good, msg)

def suite():
    """Returns a suite containing all the test cases in this module."""
    utilsTests.init()

    suites = []
    suites += unittest.makeSuite(CentroidTestCase)
    suites += unittest.makeSuite(MonetTestCase)
    suites += unittest.makeSuite(utilsTests.MemoryTestCase)

    return unittest.TestSuite(suites)

def run(exit = False):
    """Run the tests"""
    utilsTests.run(suite(), exit)
 
if __name__ == "__main__":
    run(True)<|MERGE_RESOLUTION|>--- conflicted
+++ resolved
@@ -1,5 +1,4 @@
 #!/usr/bin/env python
-<<<<<<< HEAD
 
 # 
 # LSST Data Management System
@@ -23,11 +22,7 @@
 # see <http://www.lsstcorp.org/LegalNotices/>.
 #
 
-import re
-import os
-=======
 import os, re, sys
->>>>>>> 6cbf086a
 import glob
 import math
 import unittest
