--- conflicted
+++ resolved
@@ -36,30 +36,29 @@
 //
 // Must go Before the %include
 //
-<<<<<<< HEAD
-%define %PsfCandidatePtr(NAME, TYPE)
-SWIG_SHARED_PTR_DERIVED(PsfCandidate##NAME,
-                        lsst::afw::math::SpatialCellImageCandidate<%MASKEDIMAGE(TYPE)>,
-                        lsst::meas::algorithms::PsfCandidate<%EXPOSURE(TYPE)>);
-=======
 %define %PsfCandidatePtr(TYPE)
-%shared_ptr(lsst::meas::algorithms::PsfCandidate<%MASKEDIMAGE(TYPE)>);
->>>>>>> eedb85f8
+ //SWIG_SHARED_PTR_DERIVED(PsfCandidate##NAME,
+ //                        lsst::afw::math::SpatialCellImageCandidate<%MASKEDIMAGE(TYPE)>,
+ //                       lsst::meas::algorithms::PsfCandidate<%EXPOSURE(TYPE)>);
+%shared_ptr(lsst::meas::algorithms::PsfCandidate<TYPE>);
+
 /*
  * Swig doesn't like the TMP used to make makePsfCandidate able to deduce its image type, and thus be
  * easily usable from C++.  Here we define a simpler version for swig where we explicitly instantiate
  * the python version anyway.  Note that we %ignore the C++ version
  */
+
 %inline %{
 namespace lsst { namespace meas { namespace algorithms { namespace lsstSwig {
-template <typename ImageT>
-typename PsfCandidate<ImageT>::Ptr
+template <typename PixelT>
+PTR(PsfCandidate<PixelT>)
 makePsfCandidateForSwig(lsst::afw::detection::Source const& source, ///< The detected Source
-                        typename ImageT::ConstPtr image ///< The image wherein lies the object
+                        CONST_PTR(%EXPOSURE(TYPE)) image ///< The image wherein lies the object
                 ) {
     
-    return typename PsfCandidate<ImageT>::Ptr(new PsfCandidate<ImageT>(source, image));
+    return typename PTR(PsfCandidate<PixelT>)(new PsfCandidate<PixelT>(source, image));
 }
+
 }}}}
 %}
 
@@ -69,8 +68,8 @@
 // Must go After the %include
 //
 %define %PsfCandidate(NAME, TYPE)
-%template(PsfCandidate##NAME) lsst::meas::algorithms::PsfCandidate<%EXPOSURE(TYPE)>;
-%template(makePsfCandidate) lsst::meas::algorithms::lsstSwig::makePsfCandidateForSwig<%EXPOSURE(TYPE)>;
+%template(PsfCandidate##NAME) lsst::meas::algorithms::PsfCandidate<TYPE>;
+%template(makePsfCandidate) lsst::meas::algorithms::lsstSwig::makePsfCandidateForSwig<TYPE>;
 //
 // When swig sees a SpatialCellImageCandidates it doesn't know about PsfCandidates; all it knows is that it has
 // a SpatialCellImageCandidate, and SpatialCellCandidates don't know about e.g. getSource().
@@ -79,23 +78,28 @@
 // we can cast all the way from the ultimate base class, so let's do that.
 //
 %inline %{
-    lsst::meas::algorithms::PsfCandidate<%EXPOSURE(TYPE)>::Ptr
-        cast_PsfCandidate##NAME(lsst::afw::math::SpatialCellCandidate::Ptr candidate) {
-        return boost::shared_dynamic_cast<lsst::meas::algorithms::PsfCandidate<%EXPOSURE(TYPE)> >(candidate);
+    PTR(lsst::meas::algorithms::PsfCandidate<TYPE>)
+        cast_PsfCandidate##NAME(PTR(lsst::afw::math::SpatialCellCandidate) candidate) {
+        return boost::shared_dynamic_cast<lsst::meas::algorithms::PsfCandidate<TYPE> >(candidate);
     }
 %}
+
 %enddef
 
 //-=-=-=-=-=-=-=-=-=-=-=-=-=-=-=-=-=-=-=-=-=-=-=-=-=-=-=-=-=-=-=-=-=-=-=-=-=-=-=-
 
-%PsfCandidatePtr(float);
 
 %ignore PsfFactoryBase;
 
 %include "lsst/meas/algorithms/PSF.h"
 %include "lsst/meas/algorithms/PsfCandidate.h"
 %include "lsst/meas/algorithms/SpatialModelPsf.h"
-//
+
+
+%PsfCandidatePtr(float);
+%PsfCandidate(F, float);
+
+ //
 // N.b. Swig won't will be able to resolve the overload for *FromPsfCandidates
 // if you define another image type (there are no dependent parameters); so you'll have to
 // append some type marker (e.g. "I") to the name
@@ -105,7 +109,6 @@
 %template(pair_bool_double) std::pair<bool, double>;
 %template(pair_Kernel_double_double) std::pair<lsst::afw::math::Kernel::Ptr, std::pair<double, double> >;
 
-%PsfCandidate(F, float);
 %template(createKernelFromPsfCandidates) lsst::meas::algorithms::createKernelFromPsfCandidates<float>;
 %template(fitSpatialKernelFromPsfCandidates) lsst::meas::algorithms::fitSpatialKernelFromPsfCandidates<float>;
 %template(countPsfCandidates) lsst::meas::algorithms::countPsfCandidates<float>;
