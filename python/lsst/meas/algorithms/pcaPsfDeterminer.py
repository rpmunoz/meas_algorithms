--- conflicted
+++ resolved
@@ -75,11 +75,7 @@
     kernelSize = pexConfig.Field(
         doc = "radius of the kernel to create, relative to the square root of the stellar quadrupole moments",
         dtype = float,
-<<<<<<< HEAD
-        default = 10,
-=======
         default = 10.0,
->>>>>>> d9b04f37
     )
     kernelSizeMin = pexConfig.Field(
         doc = "Minimum radius of the kernel",
@@ -291,13 +287,7 @@
                             if chi2 > 1e100:
                                 chi2 = numpy.nan
 
-<<<<<<< HEAD
-                            stamps.append((im, "%d %.1f"
-                                           % (maUtils.splitId(cand.getSource().getId(), True)["objId"], chi2),
-                                           cand.getStatus()))
-=======
                             stamps.append((im, "%d%s" % (cand.getSource().getId(), chi2Str), cand.getStatus()))
->>>>>>> d9b04f37
                         except Exception, e:
                             continue
 
