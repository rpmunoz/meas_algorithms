--- conflicted
+++ resolved
@@ -78,13 +78,8 @@
         PsfCandidate(PTR(afw::table::SourceRecord) const& source, ///< The detected Source
                      CONST_PTR(lsst::afw::image::Exposure<PixelT,lsst::afw::image::MaskPixel,
                                lsst::afw::image::VariancePixel>) parentExposure ///< The image wherein lie the Sources
-<<<<<<< HEAD
         ) :
-            lsst::afw::math::SpatialCellImageCandidate<PixelT>(source->getX(), source->getY()),
-=======
-                    ) :
-            lsst::afw::math::SpatialCellMaskedImageCandidate<PixelT>(source.getXAstrom(), source.getYAstrom()),
->>>>>>> 415c8b6a
+            lsst::afw::math::SpatialCellMaskedImageCandidate<PixelT>(source->getX(), source->getY()),
             _parentExposure(parentExposure),
             _offsetImage(),
             _undistImage(),
